--- conflicted
+++ resolved
@@ -687,13 +687,7 @@
         )
 
 
-<<<<<<< HEAD
         interpolation_px_error = ddem_vs_ideal_error["nmad"] * (gaps_percent / 100)
-=======
-        interpolation_px_error = (
-            abs(ddem_vs_ideal_error["median"]) + ddem_vs_ideal_error["nmad"] / np.sqrt(neff_model(area))
-        ) * (gaps_percent / 100)
->>>>>>> 2f2affae
 
         area_error = abs((np.nanmean(ddem[larger_mask]) - np.nanmean(ddem[smaller_mask])) / 2)
 

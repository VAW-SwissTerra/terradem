--- conflicted
+++ resolved
@@ -687,7 +687,6 @@
             1 - np.count_nonzero(np.isfinite(ddem_nointerp[mask])) / np.count_nonzero(np.isfinite(ddem[mask]))
         )
 
-
         interpolation_px_error = ddem_vs_ideal_error["nmad"] * (gaps_percent / 100)
 
         area_error = abs((np.nanmean(ddem[larger_mask]) - np.nanmean(ddem[smaller_mask])) / 2)
@@ -703,14 +702,17 @@
             topographic_error,
         )
 
-    result["dh_err"] = np.sqrt(np.square(result["interp_err"]) + np.square(result["topo_err"]) + np.square(result["area_err"]))
+    result["dh_err"] = np.sqrt(
+        np.square(result["interp_err"]) + np.square(result["topo_err"]) + np.square(result["area_err"])
+    )
     result["dv"] = result["dh"] * result["area"]
     result["dv_err"] = result["dh_err"] * result["area"]
 
     print(result.iloc[:10].to_string())
     print(np.average(result["dh"], weights=result["area"]), np.average(result["dh_err"], weights=result["area"]))
 
-<<<<<<< HEAD
+    result.to_csv("temp/glacier_wise_dh.csv")
+
 
 def interpolation_error() -> None:
     ddem_key = "ddem_coreg_tcorr_national-interp-extrap"
@@ -796,10 +798,9 @@
     meta.update({"compress": "deflate", "tiled": True})
     with rio.open("temp/interpolation_error.tif", "w", **meta) as raster:
         raster.write(error_field, 1)
-=======
-    result.to_csv("temp/glacier_wise_dh.csv")
-
-def total_error():
+
+
+def total_error() -> None:
     """Derive the total integrated error when averaging over the entire region."""
     # Load the empirical variogram and (re-)estimate a double spherical model
     variogram = pd.read_csv("temp/variogram.csv", index_col=0).rename(columns={"bins.1": "bins"})
@@ -855,5 +856,4 @@
         nproc=10,
     )
 
-    print(total)
->>>>>>> 2041d279
+    print(total)
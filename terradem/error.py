--- conflicted
+++ resolved
@@ -6,11 +6,8 @@
 import pathlib
 import pickle
 import random
-<<<<<<< HEAD
 import threading
-=======
 import pathlib
->>>>>>> 8a965ab3
 
 import geopandas as gpd
 import matplotlib.pyplot as plt
@@ -857,123 +854,6 @@
         raster.write(error_field, 1)
 
 
-def interpolation_independence():
-    cache_filepath = pathlib.Path("temp/interpolation_independence.csv").absolute()
-
-<<<<<<< HEAD
-        not_stable_ground = lk50_rasterized != 0
-        ddem_interp = ddem_ds.read(1, masked=True).filled(np.nan)[not_stable_ground]
-        assert not np.all(np.isnan(ddem_interp))
-        progress_bar.update()
-        ddem_nointerp = ddem_nointerp_ds.read(1, masked=True).filled(np.nan)[not_stable_ground]
-        assert not np.all(np.isnan(ddem_nointerp))
-        progress_bar.update()
-    lk50_rasterized = lk50_rasterized[not_stable_ground]
-=======
-    if not cache_filepath.is_file():
-        ddem_key = "ddem_coreg_tcorr_national-interp-extrap-ideal"
-        ddem_ds = rio.open(terradem.files.TEMP_FILES[ddem_key])
-        ddem_nointerp_ds = rio.open(terradem.files.TEMP_FILES["ddem_coreg_tcorr"])
-        with tqdm(total=3, desc="Reading data", smoothing=0) as progress_bar:
-            lk50_rasterized = rio.open(terradem.files.TEMP_FILES["lk50_rasterized"]).read(1, masked=True).filled(0)
-            progress_bar.update()
-
->>>>>>> 8a965ab3
-
-            not_stable_ground = lk50_rasterized != 0
-            ddem_interp = ddem_ds.read(1, masked=True).filled(np.nan)[not_stable_ground]
-            assert not np.all(np.isnan(ddem_interp))
-            progress_bar.update()
-            ddem_nointerp = ddem_nointerp_ds.read(1, masked=True).filled(np.nan)[not_stable_ground]
-            assert not np.all(np.isnan(ddem_nointerp))
-            progress_bar.update()
-        lk50_rasterized = lk50_rasterized[not_stable_ground]
-
-        glacier_indices = np.unique(lk50_rasterized)
-
-        array_indices = np.arange(glacier_indices.size)
-
-<<<<<<< HEAD
-    output = pd.DataFrame(columns=["fraction", "full_nmad", "squared_sum_nmad", "n_pixels", "n_void_pixels"])
-=======
-        output = pd.DataFrame(columns=["fraction", "full_nmad", "squared_sum_nmad"])
->>>>>>> 8a965ab3
-
-        n_fractions = 10
-        n_iterations = 30
-
-        progress_bar = tqdm(total=n_fractions * n_iterations, smoothing=0)
-
-        for fraction in np.round(np.linspace(0.1, 1, n_fractions), 2):
-            for _ in range(n_iterations):
-                glacier_subset = np.random.choice(glacier_indices, size=int(fraction * glacier_indices.size))
-
-<<<<<<< HEAD
-            subset = np.isin(lk50_rasterized, glacier_subset)
-
-            ddem_nointerp_sub = ddem_nointerp[subset]
-            ddem_interp_sub = ddem_interp[subset]
-            glacier_indices_sub = lk50_rasterized[subset]
-=======
-                subset = np.isin(lk50_rasterized, glacier_subset)
-                
-                ddem_nointerp_sub = ddem_nointerp[subset]
-                ddem_interp_sub = ddem_interp[subset]
-                glacier_indices_sub = lk50_rasterized[subset]
->>>>>>> 8a965ab3
-
-                ddem_diff = ddem_nointerp_sub - ddem_interp_sub
-                full_nmad = xdem.spatialstats.nmad(ddem_diff)
-
-                pixel_counts = []
-                nmads = []
-                for i, count in np.vstack(np.unique(glacier_indices_sub, return_counts=True)).T:
-                    pixel_counts.append(count)
-                    nmads.append(xdem.spatialstats.nmad(ddem_diff[glacier_indices_sub == i]))
-
-                squared_sum_nmad = np.sqrt(np.nansum(np.square(nmads) * np.square(pixel_counts))) / np.nansum(pixel_counts)
-
-<<<<<<< HEAD
-            output.loc[output.shape[0]] = (
-                fraction,
-                full_nmad,
-                squared_sum_nmad,
-                glacier_indices_sub.size,
-                np.count_nonzero(~np.isfinite(ddem_nointerp_sub)),
-            )
-=======
-                output.loc[output.shape[0]] = fraction, full_nmad, squared_sum_nmad
->>>>>>> 8a965ab3
-
-                progress_bar.update()
-        progress_bar.close()
-
-<<<<<<< HEAD
-    output.to_csv("temp/interpolation_independence.csv")
-=======
-
-        output.to_csv(cache_filepath)
-    else:
-        output = pd.read_csv(cache_filepath, index_col=0)
-
-    grouped = pd.DataFrame()
-    for fraction, data in output.groupby("fraction"):
-        full_nmad_deviation = xdem.spatialstats.nmad(data["full_nmad"])
-        squared_sum_deviation = xdem.spatialstats.nmad(data["squared_sum_nmad"])
->>>>>>> 8a965ab3
-
-        grouped.loc[fraction, ["full", "squared_sum", "full_dev", "squared_dev"]] = [np.median(data["full_nmad"]), np.median(data["squared_sum_nmad"]), full_nmad_deviation, squared_sum_deviation]
-
-    plt.errorbar(grouped["full"], grouped["squared_sum"], grouped["squared_dev"], grouped["full_dev"], linewidth=0, elinewidth=1, zorder=1)
-    plt.scatter(grouped["full"], grouped["squared_sum"], c=grouped.index, zorder=2, cmap="RdBu")
-    cbar = plt.colorbar()
-    cbar.set_label("Fractional coverage")
-    plt.ylabel("Squared sum NMAD (m)")
-    plt.xlabel("Full NMAD (m)")
-    plt.show()
-    print(grouped)
-
-
 def total_error() -> None:
     """Derive the total integrated error when averaging over the entire region."""
     # Load the empirical variogram and (re-)estimate a double spherical model

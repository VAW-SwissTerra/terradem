--- conflicted
+++ resolved
@@ -12,20 +12,10 @@
 import terradem.outlines
 
 
-<<<<<<< HEAD
-def normalized_regional_hypsometric(
-    ddem_filepath: str,
-    output_filepath: str,
-    output_signal_filepath: str,
-    min_coverage: float = 0.1,
-    signal: Optional[pd.DataFrame] = None,
-):
-=======
 def normalized_regional_hypsometric(ddem_filepath: str, output_filepath: str, output_signal_filepath: str,
                                     min_coverage: float = 0.1, signal: Optional[pd.DataFrame] = None,
                                     glacier_indices_filepath: str = terradem.files.TEMP_FILES["lk50_rasterized"],
                                     verbose: bool = True):
->>>>>>> 1a309979
     """
     Interpolate gaps in a dDEM using normalized regional hypsometric interpolation.
 
@@ -59,28 +49,20 @@
         if verbose:
             print("Extracting signal")
         signal = xdem.volume.get_regional_hypsometric_signal(
-<<<<<<< HEAD
-            ddem=ddem, ref_dem=ref_dem, glacier_index_map=glacier_indices, verbose=True
-=======
             ddem=ddem,
             ref_dem=ref_dem,
             glacier_index_map=glacier_indices,
             verbose=verbose
->>>>>>> 1a309979
         )
         signal.to_csv(output_signal_filepath)
+
     interpolated_ddem = xdem.volume.norm_regional_hypsometric_interpolation(
         voided_ddem=ddem,
         ref_dem=ref_dem,
         glacier_index_map=glacier_indices,
         regional_signal=signal,
         min_coverage=min_coverage,
-<<<<<<< HEAD
-        verbose=True,
-    )
-=======
         verbose=verbose)
->>>>>>> 1a309979
 
     meta = ddem_ds.meta
     meta.update(

--- conflicted
+++ resolved
@@ -44,19 +44,10 @@
     "ddem_coreg": os.path.join(TEMP_DIRECTORY, "ddem_coreg.tif"),
     "ddem_coreg_filtered": os.path.join(TEMP_DIRECTORY, "ddem_coreg_filtered.tif"),
     "ddem_coreg_tcorr": os.path.join(TEMP_DIRECTORY, "ddem_coreg_tcorr.tif"),
-<<<<<<< HEAD
-    "ddem_coreg_tcorr_interp": os.path.join(
-        TEMP_DIRECTORY, "ddem_coreg_tcorr_interp.tif"
-    ),
-    "ddem_coreg_tcorr_interp_signal": os.path.join(
-        TEMP_DIRECTORY, "ddem_coreg_tcorr_interp_signal.csv"
-    ),
-=======
     "ddem_coreg_tcorr_interp": os.path.join(TEMP_DIRECTORY, "ddem_coreg_tcorr_interp.tif"),
     "ddem_coreg_tcorr_interp_signal": os.path.join(TEMP_DIRECTORY, "ddem_coreg_tcorr_interp_signal.csv"),
     "ddem_coreg_tcorr_subregion-interp": os.path.join(TEMP_DIRECTORY, "ddem_coreg_tcorr_subregion-interp.tif"),
     "ddem_coreg_tcorr_subregion0-interp": os.path.join(TEMP_DIRECTORY, "ddem_coreg_tcorr_subregion0-interp.tif"),
->>>>>>> 1a309979
     "lk50_rasterized": os.path.join(TEMP_DIRECTORY, "lk50_rasterized.tif"),
 }
 
